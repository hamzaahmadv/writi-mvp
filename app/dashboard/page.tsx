"use client"

import { useState, useEffect, useCallback, useMemo, useRef } from "react"
import WritiEditor from "./_components/writi-editor"
import { DocumentSidebar, EssentialPage } from "./_components/document-sidebar"
import { WritiAiPanel } from "./_components/writi-ai-panel"
import { useCurrentUser } from "@/lib/hooks/use-user"
import { usePage } from "@/lib/hooks/use-page"
import { useEssentialSync } from "@/lib/hooks/use-essential-sync"
import { useEssentialRecovery } from "@/lib/hooks/use-essential-recovery"
import { SelectPage } from "@/db/schema"
import { toast } from "sonner"
import { Button } from "@/components/ui/button"
import { MessageSquare, Star, MoreHorizontal } from "lucide-react"

export default function DashboardPage() {
  // Authentication
  const { userId } = useCurrentUser()

  // Centralized page management
  const {
    currentPage,
    pages,
    isLoading: pagesLoading,
    createPage,
    updatePage,
    deletePage,
    switchPage
  } = usePage(userId)

  // Essential pages sync management
  const { syncStatus, syncPageCreate, syncPageUpdate, syncPageDelete } =
    useEssentialSync(userId)

  // Essential pages recovery from Supabase
  const { recoverEssentialPages } = useEssentialRecovery(userId)

  // Essentials selection state
  const [selectedEssential, setSelectedEssential] = useState<string | null>(
    null
  )
  // Preload essential pages in memory
  const [preloadedEssentials, setPreloadedEssentials] = useState<Set<string>>(
    new Set()
  )

  // Dynamic essential pages storage
  const [essentialPages, setEssentialPages] = useState<EssentialPage[]>([])

  // Cleanup function to remove orphaned localStorage data (run manually to avoid infinite loops)
  const cleanupOrphanedData = useCallback(() => {
    if (!userId || essentialPages.length === 0) return

    console.log("🧹 Cleaning up orphaned localStorage data...")
    const prefix = "essential-blocks-"
    const validPageIds = new Set(essentialPages.map(page => page.id))

    // Check all localStorage keys
    for (let i = 0; i < localStorage.length; i++) {
      const key = localStorage.key(i)
      if (key?.startsWith(prefix)) {
        // Extract the page ID from the key
        const pageId = key
          .replace(prefix, "")
          .replace("essential-", "")
          .replace("-blocks", "")

        // If this page ID doesn't exist in our current essential pages, remove it
        if (
          !validPageIds.has(pageId) &&
          !validPageIds.has(`essential-${pageId}`)
        ) {
          localStorage.removeItem(key)
          console.log(`🗑️ Removed orphaned localStorage key: ${key}`)
        }
      }
    }
  }, [userId, essentialPages])

<<<<<<< HEAD
  // Load essential pages from localStorage with duplicate prevention
=======
  // Deduplication helper function
  const deduplicateEssentialPages = useCallback(
    (pages: EssentialPage[]): EssentialPage[] => {
      const seenTitles = new Set<string>()
      const seenIds = new Set<string>()
      const deduplicatedPages: EssentialPage[] = []

      pages.forEach(page => {
        const titleKey = page.title.toLowerCase()

        // Skip if we've already seen this title or ID
        if (seenTitles.has(titleKey) || seenIds.has(page.id)) {
          console.log(
            `🗑️ Removing duplicate essential page: ${page.title} (${page.id})`
          )
          return
        }

        seenTitles.add(titleKey)
        seenIds.add(page.id)
        deduplicatedPages.push(page)
      })

      return deduplicatedPages
    },
    []
  )

  // Load essential pages from localStorage
>>>>>>> b8830659
  useEffect(() => {
    if (userId) {
      const stored = localStorage.getItem(`essential-pages-${userId}`)
      if (stored) {
        try {
          const parsed = JSON.parse(stored)
<<<<<<< HEAD
          // Remove duplicates based on title (keep the first occurrence)
          const uniquePages = parsed.filter(
            (page: EssentialPage, index: number, self: EssentialPage[]) =>
              index === self.findIndex(p => p.title === page.title)
          )

          // Clean up orphaned localStorage blocks for removed duplicates
          if (uniquePages.length !== parsed.length) {
            const removedPages = parsed.filter(
              (page: EssentialPage) =>
                !uniquePages.some(
                  (unique: EssentialPage) => unique.id === page.id
                )
            )

            // Remove localStorage blocks for duplicate pages
            removedPages.forEach((page: EssentialPage) => {
              const keysToRemove = [
                `essential-blocks-${page.id}`,
                `essential-blocks-essential-${page.id}`,
                `writi-welcome-created-essential-${page.id}`
              ]
              keysToRemove.forEach(key => {
                localStorage.removeItem(key)
              })
            })

            console.log(
              `🧹 Cleaned up ${parsed.length - uniquePages.length} duplicate essential pages`
            )
            localStorage.setItem(
              `essential-pages-${userId}`,
              JSON.stringify(uniquePages)
            )
            setEssentialPages(uniquePages)
          } else {
            setEssentialPages(parsed)
          }
=======
          const deduplicated = deduplicateEssentialPages(parsed)

          // Save back deduplicated version if we removed duplicates
          if (deduplicated.length !== parsed.length) {
            localStorage.setItem(
              `essential-pages-${userId}`,
              JSON.stringify(deduplicated)
            )
            console.log(
              `✅ Deduplicated essential pages: ${parsed.length} → ${deduplicated.length}`
            )
          }

          setEssentialPages(deduplicated)
>>>>>>> b8830659
        } catch (error) {
          console.error("Error loading essential pages:", error)
          // Set default essential pages if parsing fails
          setDefaultEssentials()
        }
      } else {
        // Set default essential pages for new users
        setDefaultEssentials()
      }
    }
  }, [userId, deduplicateEssentialPages])

  // Set default essential pages with proper duplicate detection
  const setDefaultEssentials = () => {
    const timestamp = Date.now()
    const defaultEssentials: EssentialPage[] = [
      {
        id: `essential-todo-${timestamp}`,
        title: "To-do List / Planner",
        emoji: "",
        isBuiltIn: true
      },
      {
        id: `essential-getting-started-${timestamp}`,
        title: "Getting Started",
        emoji: "",
        isBuiltIn: true
      }
    ]

    // Merge with existing pages and deduplicate
    const existingPages = essentialPages
    const combinedPages = [...existingPages, ...defaultEssentials]
    const deduplicatedPages = deduplicateEssentialPages(combinedPages)

    setEssentialPages(deduplicatedPages)
    if (userId) {
      localStorage.setItem(
        `essential-pages-${userId}`,
        JSON.stringify(deduplicatedPages)
      )
    }
  }

  // Save essential pages to localStorage
  const saveEssentialPages = useCallback(
    (pages: EssentialPage[]) => {
      if (userId) {
        localStorage.setItem(`essential-pages-${userId}`, JSON.stringify(pages))
      }
    },
    [userId]
  )

  // Essential page management functions
  const createEssential = useCallback(
    async (title?: string, emoji?: string): Promise<EssentialPage | null> => {
      if (!userId) return null

      const proposedTitle = title || "New Essential"

<<<<<<< HEAD
      // Check if a page with the same title already exists
      const existingPage = essentialPages.find(
        page => page.title === proposedTitle
      )
      if (existingPage) {
        console.warn(
          `Essential page with title "${proposedTitle}" already exists`
=======
      // Check if a page with this title already exists
      const existingPage = essentialPages.find(
        page => page.title.toLowerCase() === proposedTitle.toLowerCase()
      )

      if (existingPage) {
        console.log(
          `⚠️ Essential page with title "${proposedTitle}" already exists`
>>>>>>> b8830659
        )
        return existingPage // Return existing page instead of creating duplicate
      }

      const newEssential: EssentialPage = {
        id: `essential-${Date.now()}-${Math.random().toString(36).substring(2, 11)}`,
        title: proposedTitle,
        emoji: emoji || "",
        isBuiltIn: false
      }

      const updatedPages = [...essentialPages, newEssential]
      const deduplicatedPages = deduplicateEssentialPages(updatedPages)

      setEssentialPages(deduplicatedPages)
      saveEssentialPages(deduplicatedPages)

      // Background sync to Supabase
      syncPageCreate(
        newEssential.id,
        newEssential.title,
        newEssential.emoji || undefined,
        []
      )

      return newEssential
    },
    [
      essentialPages,
      userId,
      saveEssentialPages,
      syncPageCreate,
      deduplicateEssentialPages
    ]
  )

  const updateEssential = useCallback(
    async (id: string, updates: Partial<EssentialPage>): Promise<void> => {
      const updatedPages = essentialPages.map(page =>
        page.id === id ? { ...page, ...updates } : page
      )
      setEssentialPages(updatedPages)
      saveEssentialPages(updatedPages)

      // Background sync to Supabase
      const updatedPage = updatedPages.find(page => page.id === id)
      if (updatedPage) {
        syncPageUpdate(id, {
          title: updatedPage.title,
          emoji: updatedPage.emoji || undefined,
          coverImage: updatedPage.coverImage || undefined
        })
      }
    },
    [essentialPages, saveEssentialPages, syncPageUpdate]
  )

  const deleteEssential = useCallback(
    async (id: string): Promise<void> => {
      console.log(`🗑️ Deleting essential page: ${id}`)

      const updatedPages = essentialPages.filter(page => page.id !== id)
      setEssentialPages(updatedPages)
      saveEssentialPages(updatedPages)

      // Clear any stored blocks for this essential (with all possible key formats)
      if (userId) {
        const keysToRemove = [
          `essential-blocks-${id}`,
          `essential-blocks-essential-${id}`,
          `essential-blocks-${id}-blocks`
        ]

        keysToRemove.forEach(key => {
          const existing = localStorage.getItem(key)
          if (existing) {
            localStorage.removeItem(key)
            console.log(`🧹 Cleaned up localStorage key: ${key}`)
          }
        })
      }

      // Background sync deletion to Supabase (this will handle gracefully if page doesn't exist)
      syncPageDelete(id)

      // If the deleted essential was selected, deselect it
      if (selectedEssential === id) {
        setSelectedEssential(null)
        console.log(`📍 Deselected deleted essential page: ${id}`)
      }

      // Run cleanup after deletion to remove any remaining orphaned data
      setTimeout(() => {
        cleanupOrphanedData()
      }, 500)
    },
    [
      essentialPages,
      userId,
      selectedEssential,
      saveEssentialPages,
      syncPageDelete,
      cleanupOrphanedData
    ]
  )

  // Manual cleanup function for duplicates (can be called from console in dev mode)
  const manualCleanupDuplicates = useCallback(() => {
    if (!userId) return

    console.log("🧹 Running manual cleanup of duplicate essential pages...")

    // Deduplicate current essential pages
    const deduplicated = deduplicateEssentialPages(essentialPages)

    if (deduplicated.length !== essentialPages.length) {
      setEssentialPages(deduplicated)
      saveEssentialPages(deduplicated)
      console.log(
        `✅ Cleaned up ${essentialPages.length - deduplicated.length} duplicate pages`
      )
    } else {
      console.log("✅ No duplicates found")
    }

    // Also run orphaned data cleanup
    cleanupOrphanedData()
  }, [
    userId,
    essentialPages,
    deduplicateEssentialPages,
    saveEssentialPages,
    cleanupOrphanedData
  ])

  // Expose cleanup function to window for debugging (dev mode only)
  useEffect(() => {
    if (process.env.NODE_ENV === "development") {
      ;(window as any).cleanupEssentialDuplicates = manualCleanupDuplicates
    }
  }, [manualCleanupDuplicates])

  // Preload essential pages immediately for instant access
  useEffect(() => {
    if (userId && essentialPages.length > 0) {
      const preloaded = new Set<string>()

      essentialPages.forEach(essential => {
        const stored = localStorage.getItem(
          `essential-blocks-essential-${essential.id}`
        )
        if (stored) {
          preloaded.add(`essential-${essential.id}`)
        }
      })

      setPreloadedEssentials(preloaded)
    }
  }, [userId, essentialPages])

  const handlePageSelect = useCallback(
    (pageId: string) => {
      // Instant switching - no delays
      setSelectedEssential(null)
      switchPage(pageId)
    },
    [switchPage]
  )

  const handleEssentialSelect = useCallback((essentialId: string) => {
    // Instant switching - no delays, no toasts for maximum speed
    setSelectedEssential(essentialId)

    // Mark as preloaded for future quick access
    setPreloadedEssentials(
      prev => new Set([...prev, `essential-${essentialId}`])
    )
  }, [])

  // Get the current essential page or regular page
  const getCurrentPage = () => {
    if (selectedEssential) {
      const essential = essentialPages.find(
        page => page.id === selectedEssential
      )
      if (essential) {
        // Convert EssentialPage to SelectPage format for the editor
        return {
          id: `essential-${essential.id}`,
          title: essential.title,
          emoji: essential.emoji,
          coverImage: essential.coverImage || null,
          userId: userId || "",
          createdAt: new Date(),
          updatedAt: new Date()
        } as SelectPage
      }
    }
    return currentPage
  }

  // Show optimistic loading page if no pages exist yet
  const getDisplayPage = () => {
    const current = getCurrentPage()
    if (!current && userId && !pagesLoading) {
      // Show an immediate optimistic page while real one loads
      return {
        id: "loading-page",
        title: "Welcome to Writi",
        emoji: null,
        icon: null,
        coverImage: null,
        userId,
        createdAt: new Date(),
        updatedAt: new Date()
      } as SelectPage
    }
    return current
  }

  // Handle updating essential pages
  const handleUpdateEssentialPage = async (updates: Partial<SelectPage>) => {
    if (selectedEssential) {
      // For essentials, update the title, emoji, and cover image
      const essentialUpdates: Partial<EssentialPage> = {}
      if (updates.title) essentialUpdates.title = updates.title
      if (updates.emoji) essentialUpdates.emoji = updates.emoji
      if (updates.coverImage !== undefined)
        essentialUpdates.coverImage = updates.coverImage || undefined

      if (Object.keys(essentialUpdates).length > 0) {
        await updateEssential(selectedEssential, essentialUpdates)
        toast.success("Essential page updated")
      }
    } else {
      // Regular page update
      await updatePage(updates)
    }
  }

  // Handle page duplication
  const handleDuplicatePage = async (
    page: SelectPage
  ): Promise<SelectPage | null> => {
    try {
      const duplicatedPage = await createPage(
        `${page.title} (Copy)`,
        page.emoji || undefined
      )

      if (duplicatedPage) {
        toast.success("Page duplicated successfully")
        return duplicatedPage
      }

      return null
    } catch (error) {
      toast.error("Failed to duplicate page")
      console.error("Error duplicating page:", error)
      return null
    }
  }

  return (
    <div className="min-h-screen bg-gray-50">
      <div className="flex h-screen">
        {/* Left Sidebar - Navigation */}
        <DocumentSidebar
          currentPage={currentPage}
          pages={pages}
          essentialPages={essentialPages}
          isLoading={pagesLoading}
          onPageSelect={handlePageSelect}
          onCreatePage={createPage}
          onUpdatePage={updatePage}
          onDeletePage={deletePage}
          onDuplicatePage={handleDuplicatePage}
          onEssentialSelect={handleEssentialSelect}
          onCreateEssential={createEssential}
          onUpdateEssential={updateEssential}
          onDeleteEssential={deleteEssential}
          selectedEssential={selectedEssential}
        />

        {/* Main Editor Area */}
        <div className="flex min-w-0 flex-1 flex-col">
          <WritiEditor
            key={`${selectedEssential || currentPage?.id || "loading"}`}
            currentPage={getDisplayPage()}
            onUpdatePage={handleUpdateEssentialPage}
            isEssential={selectedEssential !== null}
            onBackToDocuments={() => setSelectedEssential(null)}
            isPreloaded={
              selectedEssential
                ? preloadedEssentials.has(`essential-${selectedEssential}`)
                : true
            }
          />
        </div>

        {/* Right Sidebar - Writi AI Panel */}
        <WritiAiPanel />
      </div>
    </div>
  )
}<|MERGE_RESOLUTION|>--- conflicted
+++ resolved
@@ -77,46 +77,13 @@
     }
   }, [userId, essentialPages])
 
-<<<<<<< HEAD
   // Load essential pages from localStorage with duplicate prevention
-=======
-  // Deduplication helper function
-  const deduplicateEssentialPages = useCallback(
-    (pages: EssentialPage[]): EssentialPage[] => {
-      const seenTitles = new Set<string>()
-      const seenIds = new Set<string>()
-      const deduplicatedPages: EssentialPage[] = []
-
-      pages.forEach(page => {
-        const titleKey = page.title.toLowerCase()
-
-        // Skip if we've already seen this title or ID
-        if (seenTitles.has(titleKey) || seenIds.has(page.id)) {
-          console.log(
-            `🗑️ Removing duplicate essential page: ${page.title} (${page.id})`
-          )
-          return
-        }
-
-        seenTitles.add(titleKey)
-        seenIds.add(page.id)
-        deduplicatedPages.push(page)
-      })
-
-      return deduplicatedPages
-    },
-    []
-  )
-
-  // Load essential pages from localStorage
->>>>>>> b8830659
   useEffect(() => {
     if (userId) {
       const stored = localStorage.getItem(`essential-pages-${userId}`)
       if (stored) {
         try {
           const parsed = JSON.parse(stored)
-<<<<<<< HEAD
           // Remove duplicates based on title (keep the first occurrence)
           const uniquePages = parsed.filter(
             (page: EssentialPage, index: number, self: EssentialPage[]) =>
@@ -155,22 +122,6 @@
           } else {
             setEssentialPages(parsed)
           }
-=======
-          const deduplicated = deduplicateEssentialPages(parsed)
-
-          // Save back deduplicated version if we removed duplicates
-          if (deduplicated.length !== parsed.length) {
-            localStorage.setItem(
-              `essential-pages-${userId}`,
-              JSON.stringify(deduplicated)
-            )
-            console.log(
-              `✅ Deduplicated essential pages: ${parsed.length} → ${deduplicated.length}`
-            )
-          }
-
-          setEssentialPages(deduplicated)
->>>>>>> b8830659
         } catch (error) {
           console.error("Error loading essential pages:", error)
           // Set default essential pages if parsing fails
@@ -181,7 +132,7 @@
         setDefaultEssentials()
       }
     }
-  }, [userId, deduplicateEssentialPages])
+  }, [userId])
 
   // Set default essential pages with proper duplicate detection
   const setDefaultEssentials = () => {
@@ -200,17 +151,11 @@
         isBuiltIn: true
       }
     ]
-
-    // Merge with existing pages and deduplicate
-    const existingPages = essentialPages
-    const combinedPages = [...existingPages, ...defaultEssentials]
-    const deduplicatedPages = deduplicateEssentialPages(combinedPages)
-
-    setEssentialPages(deduplicatedPages)
+    setEssentialPages(defaultEssentials)
     if (userId) {
       localStorage.setItem(
         `essential-pages-${userId}`,
-        JSON.stringify(deduplicatedPages)
+        JSON.stringify(defaultEssentials)
       )
     }
   }
@@ -232,7 +177,6 @@
 
       const proposedTitle = title || "New Essential"
 
-<<<<<<< HEAD
       // Check if a page with the same title already exists
       const existingPage = essentialPages.find(
         page => page.title === proposedTitle
@@ -240,16 +184,6 @@
       if (existingPage) {
         console.warn(
           `Essential page with title "${proposedTitle}" already exists`
-=======
-      // Check if a page with this title already exists
-      const existingPage = essentialPages.find(
-        page => page.title.toLowerCase() === proposedTitle.toLowerCase()
-      )
-
-      if (existingPage) {
-        console.log(
-          `⚠️ Essential page with title "${proposedTitle}" already exists`
->>>>>>> b8830659
         )
         return existingPage // Return existing page instead of creating duplicate
       }
@@ -262,10 +196,8 @@
       }
 
       const updatedPages = [...essentialPages, newEssential]
-      const deduplicatedPages = deduplicateEssentialPages(updatedPages)
-
-      setEssentialPages(deduplicatedPages)
-      saveEssentialPages(deduplicatedPages)
+      setEssentialPages(updatedPages)
+      saveEssentialPages(updatedPages)
 
       // Background sync to Supabase
       syncPageCreate(
@@ -277,13 +209,7 @@
 
       return newEssential
     },
-    [
-      essentialPages,
-      userId,
-      saveEssentialPages,
-      syncPageCreate,
-      deduplicateEssentialPages
-    ]
+    [essentialPages, userId, saveEssentialPages, syncPageCreate]
   )
 
   const updateEssential = useCallback(
@@ -355,42 +281,6 @@
       cleanupOrphanedData
     ]
   )
-
-  // Manual cleanup function for duplicates (can be called from console in dev mode)
-  const manualCleanupDuplicates = useCallback(() => {
-    if (!userId) return
-
-    console.log("🧹 Running manual cleanup of duplicate essential pages...")
-
-    // Deduplicate current essential pages
-    const deduplicated = deduplicateEssentialPages(essentialPages)
-
-    if (deduplicated.length !== essentialPages.length) {
-      setEssentialPages(deduplicated)
-      saveEssentialPages(deduplicated)
-      console.log(
-        `✅ Cleaned up ${essentialPages.length - deduplicated.length} duplicate pages`
-      )
-    } else {
-      console.log("✅ No duplicates found")
-    }
-
-    // Also run orphaned data cleanup
-    cleanupOrphanedData()
-  }, [
-    userId,
-    essentialPages,
-    deduplicateEssentialPages,
-    saveEssentialPages,
-    cleanupOrphanedData
-  ])
-
-  // Expose cleanup function to window for debugging (dev mode only)
-  useEffect(() => {
-    if (process.env.NODE_ENV === "development") {
-      ;(window as any).cleanupEssentialDuplicates = manualCleanupDuplicates
-    }
-  }, [manualCleanupDuplicates])
 
   // Preload essential pages immediately for instant access
   useEffect(() => {
@@ -476,7 +366,8 @@
       // For essentials, update the title, emoji, and cover image
       const essentialUpdates: Partial<EssentialPage> = {}
       if (updates.title) essentialUpdates.title = updates.title
-      if (updates.emoji) essentialUpdates.emoji = updates.emoji
+      if (updates.emoji !== undefined)
+        essentialUpdates.emoji = updates.emoji || ""
       if (updates.coverImage !== undefined)
         essentialUpdates.coverImage = updates.coverImage || undefined
 
